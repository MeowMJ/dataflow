--- conflicted
+++ resolved
@@ -24,16 +24,6 @@
   let traits = [SameOperandsAndResultElementType];
 }
 
-// // Defines a floating-point addition operation.
-// def Neura_FAddOp : Op<NeuraDialect, "fadd"> {
-//   let summary = "Floating addition operation";
-//   let opName = "fadd";
-//   let arguments = (ins AnyFloat:$lhs, AnyFloat:$rhs, Optional<AnyType>:$predicate);
-//   let results = (outs AnyFloat:$result);
-//   // let assemblyFormat = "$lhs `,` $rhs `,` $predicate attr-dict `:` type($result)";
-//   //let traits = [SameOperandsAndResultElementType];
-// }
-
 // Defines a floating-point addition operation.
 def Neura_FAddOp : Op<NeuraDialect, "fadd"> {
   let summary = "Floating addition operation";
@@ -44,17 +34,6 @@
   //let traits = [SameOperandsAndResultElementType];
 }
 
-<<<<<<< HEAD
-// // Defines a floating-point multiplication operation.
-// def Neura_FMulOp : Op<NeuraDialect, "fmul"> {
-//   let summary = "Floating multiplication operation";
-//   let opName = "fmul";
-//   let arguments = (ins AnyFloat:$lhs, AnyFloat:$rhs, Optional<AnyType>:$predicate);
-//   let results = (outs AnyFloat:$result);
-//   // let assemblyFormat = "$lhs `,` $rhs `,` $predicate attr-dict `:` type($result)";
-//   // let traits = [SameOperandsAndResultElementType];
-// }
-=======
 // Defines a floating-point substraction operation.
 def Neura_FSubOp: Op<NeuraDialect, "fsub"> {
   let summary = "Floating substraction operation";
@@ -64,7 +43,6 @@
   // let assemblyFormat = "$lhs `,` $rhs attr-dict `:` type($result)";
   let traits = [SameOperandsAndResultElementType];
 }
->>>>>>> b493f50b
 
 // Defines a floating-point multiplication operation.
 def Neura_FMulOp : Op<NeuraDialect, "fmul"> {
@@ -84,17 +62,6 @@
   // let assemblyFormat = "$lhs `,` $rhs `,` $predicate attr-dict `:` type($result)";
   let traits = [SameOperandsAndResultElementType];
 }
-
-// // Defines an integer compare operation.
-// def Neura_ICmpOp : Op<NeuraDialect, "icmp"> {
-//   let summary = "Integer compare operation";
-//   let opName = "icmp";
-//   let arguments = (ins AnyInteger:$lhs, AnyInteger:$rhs, Optional<AnyType>:$predicate,
-//                    StrAttr:$cmpType);
-//   let results = (outs I1:$result);
-//   // let assemblyFormat = "$lhs `,` $rhs `,` $cmpTypeAttr `,` $cmp_type attr-dict `:` type($result)";
-//   // let traits = [SameOperandsAndResultElementType];
-// }
 
 // Defines an integer compare operation.
 def Neura_ICmpOp : Op<NeuraDialect, "icmp"> {
@@ -141,16 +108,6 @@
   let results = (outs AnyType:$result);
   // let assemblyFormat = "$base `[` $indicesAndPredicate `]` `,` $predicate attr-dict";
 }
-
-// // Defines a conditional branch operation.
-// def Neura_CondBr : Op<NeuraDialect, "cond_br", [Terminator, AttrSizedOperandSegments]> {
-//   let arguments = (ins I1:$condition,
-//                    Optional<AnyType>:$predicate,
-//                    Variadic<AnyType>:$trueArgs,
-//                    Variadic<AnyType>:$falseArgs);
-//   let successors = (successor AnySuccessor:$trueDest, AnySuccessor:$falseDest);
-//   let assemblyFormat = "$condition ($predicate^ `:` type($predicate))? `then` ($trueArgs^)? `:` type($trueArgs) `to` $trueDest `else` ($falseArgs^)? `:` type($falseArgs) `to` $falseDest attr-dict";
-// }
 
 // Defines a conditional branch operation.
 def Neura_CondBr : Op<NeuraDialect, "cond_br", [Terminator, AttrSizedOperandSegments]> {
