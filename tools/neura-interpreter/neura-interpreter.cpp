--- conflicted
+++ resolved
@@ -98,26 +98,24 @@
         valueMap[movOp.getResult()] = valueMap[movOp.getOperand()];
 
       } else if (auto faddOp = dyn_cast<neura::FAddOp>(op)) {
-<<<<<<< HEAD
         auto lhs = valueMap[faddOp.getLhs()];
         auto rhs = valueMap[faddOp.getRhs()];
         
-        // Always perform addition, but combine predicates
+        // Always performs addition, but combines predicate.
         PredicatedData result;
         result.value = lhs.value + rhs.value;
         result.predicate = lhs.predicate && rhs.predicate;
         
         valueMap[faddOp.getResult()] = result;
+      } else if (auto fsubOp = dyn_cast<neura::FSubOp>(op)) {
+        auto lhs = valueMap[fsubOp.getLhs()];
+        auto rhs = valueMap[fsubOp.getRhs()];
 
-=======
-        float lhs = valueMap[faddOp.getLhs()];
-        float rhs = valueMap[faddOp.getRhs()];
-        valueMap[faddOp.getResult()] = lhs + rhs;
-      } else if (auto fsubOp = dyn_cast<neura::FSubOp>(op)) {
-        float lhs = valueMap[fsubOp.getLhs()];
-        float rhs = valueMap[fsubOp.getRhs()];
-        valueMap[fsubOp.getResult()] = lhs - rhs;
->>>>>>> b493f50b
+        // Always performs addition, but combines predicate.
+        PredicatedData result;
+        result.value = lhs.value - rhs.value;
+        result.predicate = lhs.predicate && rhs.predicate;
+        valueMap[fsubOp.getResult()] = result;
       } else if (auto retOp = dyn_cast<func::ReturnOp>(op)) {
         auto result = valueMap[retOp.getOperand(0)];
         llvm::outs() << "[neura-interpreter] Output: " << llvm::format("%.6f", result.value);
