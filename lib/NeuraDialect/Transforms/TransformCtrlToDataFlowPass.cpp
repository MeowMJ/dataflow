#include "Common/AcceleratorAttrs.h"
#include "NeuraDialect/NeuraDialect.h"
#include "NeuraDialect/NeuraOps.h"
#include "NeuraDialect/NeuraPasses.h"
#include "NeuraDialect/NeuraTypes.h"
#include "mlir/Dialect/Func/IR/FuncOps.h"
#include "mlir/Dialect/LLVMIR/LLVMDialect.h"
#include "mlir/IR/Block.h"
#include "mlir/IR/Builders.h"
#include "mlir/IR/Dominance.h"
#include "mlir/IR/Location.h"
#include "mlir/IR/OpDefinition.h"
#include "mlir/IR/PatternMatch.h"
#include "mlir/IR/Value.h"
#include "mlir/Pass/Pass.h"
#include "mlir/Support/LLVM.h"
#include "llvm/ADT/MapVector.h"
#include "llvm/ADT/STLExtras.h"
#include "llvm/Support/Casting.h"
#include "llvm/Support/Error.h"
#include "llvm/Support/raw_ostream.h"
#include <cassert>
#include <memory>

using namespace mlir;

#define GEN_PASS_DEF_TransformCtrlToDataFlow
#include "NeuraDialect/NeuraPasses.h.inc"

// Inserts `grant_once` for every predicated value defined in the entry block
// that is used outside of the block (i.e., a live-out).
void GrantPredicateInEntryBlock(Block *entry_block, OpBuilder &builder) {
  SmallVector<Value> live_out_arg_values;
  SmallVector<Value> live_out_non_arg_values;

  // Step 1: Collects all live-out values first.
  for (Operation &op : *entry_block) {
    for (Value result : op.getResults()) {
      if (!isa<neura::PredicatedValue>(result.getType()))
        continue;

      bool used_in_branch = false;
      bool used_elsewhere = false;

      for (OpOperand &use : result.getUses()) {
        Operation *user = use.getOwner();

        // Case 1: Operand of a branch/cond_br → grant_once
        if (isa<neura::Br, neura::CondBr>(user)) {
          used_in_branch = true;
        }

        // Case 2: Used directly in other blocks → grant_always
        if (user->getBlock() != entry_block) {
          used_elsewhere = true;
        }
      }

      if (used_in_branch)
        live_out_arg_values.push_back(result);
      if (used_elsewhere)
        live_out_non_arg_values.push_back(result);
    }
  }

  // Step 2: Inserts grant_once for each candidate.
  // Inserts grant_once.
  for (Value val : live_out_arg_values) {
    Operation *def_op = val.getDefiningOp();
    if (!def_op)
      continue;

    builder.setInsertionPointAfter(def_op);
    auto granted = builder.create<neura::GrantOnceOp>(def_op->getLoc(),
                                                      val.getType(), val);

    // Replaces uses in branch ops.
    for (OpOperand &use : llvm::make_early_inc_range(val.getUses())) {
      Operation *user = use.getOwner();
      if (isa<neura::Br, neura::CondBr>(user)) {
        use.set(granted.getResult());
      }
    }
  }

  // Inserts grant_always.
  for (Value val : live_out_non_arg_values) {
    Operation *def_op = val.getDefiningOp();
    if (!def_op)
      continue;

    builder.setInsertionPointAfter(def_op);
    auto granted = builder.create<neura::GrantAlwaysOp>(def_op->getLoc(),
                                                        val.getType(), val);

    // Replaces direct external uses (not in entry block, not in branch ops).
    for (OpOperand &use : llvm::make_early_inc_range(val.getUses())) {
      Operation *user = use.getOwner();
      if (user->getBlock() != entry_block &&
          !isa<neura::Br, neura::CondBr>(user)) {
        use.set(granted.getResult());
      }
    }
  }
}

// Control flow struct.
struct ControlFlowInfo {
  struct Edge {
    Block *source;
    Block *target;
    Value condition; // Optional condition for the edge.
    bool is_not_condition;
    SmallVector<Value> passed_values; // Values passed to the target block.
    bool is_back_edge;
  };
  SmallVector<std::unique_ptr<Edge>> all_edges; // All edges in the function.
  llvm::MapVector<Block *, SmallVector<Edge *>>
      incoming_edges; // Incoming edges for each block.
  llvm::MapVector<Block *, SmallVector<Edge *>>
      outgoing_edges; // Outgoing edges for each block.

  llvm::MapVector<Block *, SmallVector<Edge *>> back_edges;
  llvm::MapVector<Block *, SmallVector<Edge *>> forward_edges;
  llvm::SmallVector<Block *>
      blocks_with_back_edges; // Blocks with backward edges.

  Edge *createEdge() {
    all_edges.push_back(std::make_unique<Edge>());
    return all_edges.back().get();
  }
};

// Checks if all the live-out values in a block are dominated by the block's
// arguments.
void assertLiveOutValuesDominatedByBlockArgs(Region &region) {
  llvm::errs()
      << "[ctrl2data] Asserting live-out values dominated by block arguments\n";
  for (Block &block : region) {
    if (&block == &region.front()) {
      continue;
    }

    llvm::errs() << "[ctrl2data] Checking block: " << block << "\n";
    DenseSet<Value> live_out_values;
    for (Operation &op : block) {
      for (Value result : op.getResults()) {
        for (OpOperand &use : result.getUses()) {
          if (use.getOwner()->getBlock() != &block) {
            live_out_values.insert(result);
            break;
          }
        }
      }
    }

    // Skips blocks with no live-out values.
    if (live_out_values.empty())
      continue;

    DenseSet<Value> dominated_values;

    for (Operation &op : block) {
      for (Value operand : op.getOperands()) {
        if (!operand.getDefiningOp() ||
            operand.getDefiningOp()->getBlock() != &block) {
          dominated_values.insert(operand);
        }
      }
    }

    bool changed = true;
    while (changed) {
      changed = false;
      for (Operation &op : block) {
        for (Value result : op.getResults()) {
          if (dominated_values.count(result))
            continue;

          for (Value operand : op.getOperands()) {
            if (dominated_values.count(operand)) {
              dominated_values.insert(result);
              changed = true;
              break;
            }
          }
        }
      }
    }
    for (Value live_out : live_out_values) {
      llvm::errs() << "[ctrl2data] Live-out value: " << live_out << "\n";
      if (!dominated_values.count(live_out)) {
        assert(false && "Live-out value not dominated by block arguments or "
                        "live-in values");
      }
    }
  }

  llvm::errs() << "[ctrl2data] All live-out values are dominated by block "
                  "arguments or live-in values.\n";
}

// Builds control flow info for the given function.
void buildControlFlowInfo(Region &region, ControlFlowInfo &ctrl_info,
                          DominanceInfo &dom_info) {
  for (Block &block : region) {
    Operation *terminator = block.getTerminator();

    if (auto cond_br = dyn_cast<neura::CondBr>(terminator)) {
      Block *true_dest = cond_br.getTrueDest();
      Block *false_dest = cond_br.getFalseDest();

      // Creates an edge for true destination.
      ControlFlowInfo::Edge *true_edge = ctrl_info.createEdge();
      true_edge->source = &block;
      true_edge->target = true_dest;
      true_edge->condition = cond_br.getCondition();
      true_edge->is_not_condition = false;
      true_edge->is_back_edge = dom_info.dominates(true_dest, &block);
      for (Value passed_value : cond_br.getTrueArgs()) {
        true_edge->passed_values.push_back(passed_value);
      }

      // Creates an edge for false destination.
      ControlFlowInfo::Edge *false_edge = ctrl_info.createEdge();
      false_edge->source = &block;
      false_edge->target = false_dest;
      false_edge->condition = cond_br.getCondition();
      false_edge->is_not_condition = true;
      false_edge->is_back_edge = dom_info.dominates(false_dest, &block);
      for (Value passed_value : cond_br.getFalseArgs()) {
        false_edge->passed_values.push_back(passed_value);
      }

      // Creates the blocks to edges mapping.
      ctrl_info.outgoing_edges[&block].push_back(true_edge);
      ctrl_info.outgoing_edges[&block].push_back(false_edge);
      ctrl_info.incoming_edges[true_dest].push_back(true_edge);
      ctrl_info.incoming_edges[false_dest].push_back(false_edge);

      // Handles back edges.
      if (true_edge->is_back_edge) {
        ctrl_info.back_edges[&block].push_back(true_edge);
        ctrl_info.blocks_with_back_edges.push_back(&block);
      } else {
        ctrl_info.forward_edges[&block].push_back(true_edge);
      }
      if (false_edge->is_back_edge) {
        ctrl_info.back_edges[&block].push_back(false_edge);
        ctrl_info.blocks_with_back_edges.push_back(&block);
      } else {
        ctrl_info.forward_edges[&block].push_back(false_edge);
      }

    } else if (auto br = dyn_cast<neura::Br>(terminator)) {
      Block *dest = br.getDest();

      // Creates unconditional edge to the destination block.
      ControlFlowInfo::Edge *edge = ctrl_info.createEdge();
      edge->source = &block;
      edge->target = dest;
      edge->condition = nullptr; // No condition for Br.
      edge->is_not_condition = false;
      edge->is_back_edge = dom_info.dominates(dest, &block);
      for (Value passed_value : br.getArgs()) {
        edge->passed_values.push_back(passed_value);
      }

      // Updates the blocks to edges mapping.
      ctrl_info.outgoing_edges[&block].push_back(edge);
      ctrl_info.incoming_edges[dest].push_back(edge);

      // Handles back edges.
      if (edge->is_back_edge) {
        ctrl_info.back_edges[&block].push_back(edge);
        ctrl_info.blocks_with_back_edges.push_back(&block);
      } else {
        ctrl_info.forward_edges[&block].push_back(edge);
      }

    } else if (auto rt = dyn_cast<neura::ReturnOp>(terminator)) {
      llvm::errs() << "[ctrl2data] ReturnOp found: " << *rt << "\n";
    } else {
      llvm::errs() << "[ctrl2data] Unknown terminator: " << *terminator << "\n";
      assert(false);
    }
  }
}

Value getPrecessedCondition(Value condition, bool is_not_condition,
                            llvm::MapVector<Value, Value> &condition_cache,
                            OpBuilder &builder) {
  if (!is_not_condition) {
    return condition;
  }

  auto it = condition_cache.find(condition);
  if (it != condition_cache.end()) {
    return it->second;
  }

  Block *source = condition.getDefiningOp()->getBlock();
  builder.setInsertionPoint(source->getTerminator());
  Value not_condition = builder.create<neura::NotOp>(
      condition.getLoc(), condition.getType(), condition);
  condition_cache[condition] = not_condition;
  return not_condition;
}

<<<<<<< HEAD
void createReserveAndPhiOps(Region &region, ControlFlowInfo &ctrl_info,
                            llvm::MapVector<BlockArgument, Value> &arg_to_reserve,
                            llvm::MapVector<BlockArgument, Value> &arg_to_phi_result,
                            OpBuilder &builder) {
  DominanceInfo dom_info(region.getParentOp());
=======
void createReserveAndPhiOps(
    func::FuncOp &func, ControlFlowInfo &ctrl_info,
    llvm::MapVector<BlockArgument, Value> &arg_to_reserve,
    llvm::MapVector<BlockArgument, Value> &arg_to_phi_result,
    OpBuilder &builder) {
  DominanceInfo dom_info(func);
>>>>>>> a0cd1225

  // ================================================
  // Step 1: Categorizes edges into six types.
  // ================================================
  // Type 1: Backward cond_br edges with arguments.
  // Type 2: Backward br edges with values.
  // Type 3: Forward cond_br edges with values.
  // Type 4: Forward br edges with values.
  // Type 5: Forward cond_br edges without values.
  // Type 6: Forward br edges without values.
  // For Backward edges without values, they can be transformed into type 1 or 2

  // Uses llvm::MapVector instead of DenseMap to maintain insertion order.
  llvm::MapVector<BlockArgument, SmallVector<ControlFlowInfo::Edge *>>
      backward_value_edges;
  llvm::MapVector<BlockArgument, SmallVector<ControlFlowInfo::Edge *>>
      forward_value_edges;
  llvm::MapVector<Block *, SmallVector<ControlFlowInfo::Edge *>>
      block_conditional_edges;

  llvm::MapVector<Value, Value> condition_cache;

  llvm::MapVector<BlockArgument, SmallVector<Value>> arg_to_phi_operands;

  // Tracks the mapping of live-out values.
  llvm::MapVector<Value, Value> value_to_predicated_value;

  for (auto &edge : ctrl_info.all_edges) {
    Block *target = edge->target;

    // Type 1 & 2: Backward cond_br/br edges with values.
    if (edge->is_back_edge && !edge->passed_values.empty()) {
      if (edge->passed_values.size() != target->getNumArguments()) {
        llvm::errs()
            << "[ctrl2data] Error: Number of passed values does not match "
               "target block arguments.\n";
        assert(false);
      }
      for (BlockArgument arg : target->getArguments()) {
        backward_value_edges[arg].push_back(edge.get());
      }
    }
    // Type 3 & 4: Forward cond_br/br edges with values.
    else if (!edge->is_back_edge && !edge->passed_values.empty()) {
      ;
      if (edge->passed_values.size() != target->getNumArguments()) {
        llvm::errs()
            << "[ctrl2data] Error: Number of passed values does not match "
               "target block arguments.\n";
        assert(false);
      }
      for (BlockArgument arg : target->getArguments()) {
        forward_value_edges[arg].push_back(edge.get());
      }
    }
    // Type 5 & 6: Forward cond_br/br edges without values.
    else if (!edge->is_back_edge && edge->passed_values.empty()) {
      if (edge->condition) {
        // Only Type 5 needs to be processed here.
        // If the edge has a condition, store it for later use.
        block_conditional_edges[target].push_back(edge.get());
      }
    }
  }

  // ================================================
  // Step 2: Handles Forward cond_br edges without values.
  // ================================================
  // Handles Type 5 edges.
  for (auto &condition_pair : block_conditional_edges) {
    Block *target = condition_pair.first;
    auto &edges = condition_pair.second;

    if (edges.empty()) {
      continue;
    }

    // Collects all conditions for the target block.
    SmallVector<Value> conditions;
    for (ControlFlowInfo::Edge *edge : edges) {
      Value condition = getPrecessedCondition(
          edge->condition, edge->is_not_condition, condition_cache, builder);
      conditions.push_back(condition);
    }

    // Unsupported case: multiple conditions for a single block.
    // TODO: Adds support if needed.
    if (conditions.size() > 1) {
      llvm::errs() << "[ctrl2data] Unsupported case: multiple conditions for a "
                      "single block: "
                   << *target << "\n";
      assert(false);
    }

    if (target->getArguments().empty()) {
      // Grants predicate for all the live-in values in the target block.
      // Uses SetVector instead of DenseSet to maintain insertion order.
      SetVector<Value> live_in_values;
      for (Operation &op : target->getOperations()) {
        for (Value operand : op.getOperands()) {
          if (operand.getDefiningOp() &&
              operand.getDefiningOp()->getBlock() != target &&
              !isa<neura::ReserveOp>(operand.getDefiningOp())) {
            live_in_values.insert(operand);
          }
        }
      }

      // Applies grant_predicate for each live-in value.
      for (Value live_in_value : live_in_values) {
        // Finds the earliest use of the live-in value.
        Operation *earliest_use = nullptr;
        for (Operation &op : target->getOperations()) {
          for (Value operand : op.getOperands()) {
            if (operand == live_in_value) {
              earliest_use = &op;
              break;
            }
          }
          if (earliest_use) {
            break;
          }
        }

        if (earliest_use) {
          builder.setInsertionPoint(earliest_use);
        } else {
          builder.setInsertionPointToStart(target);
        }

        // Creates predicated version of the live-in value.
        Value predicated_value = builder.create<neura::GrantPredicateOp>(
            live_in_value.getLoc(), live_in_value.getType(), live_in_value,
            conditions[0]);

        value_to_predicated_value[live_in_value] = predicated_value;

        // Replace uses of the live-in value within this block only.
        for (OpOperand &use :
             llvm::make_early_inc_range(live_in_value.getUses())) {
          if (use.getOwner()->getBlock() == target &&
              use.getOwner() != predicated_value.getDefiningOp()) {
            use.set(predicated_value);
          }
        }
      }
    }
  }

  // Updates the passed values in edges with predicated values.
  for (auto &edge_ptr : ctrl_info.all_edges) {
    ControlFlowInfo::Edge *edge = edge_ptr.get();
    for (size_t i = 0; i < edge->passed_values.size(); ++i) {
      Value val = edge->passed_values[i];
      if (value_to_predicated_value.count(val)) {
        edge->passed_values[i] = value_to_predicated_value[val];
      }
    }
  }

  // ================================================
  // Step 3: Creates reserve and ctrl_mov operations for needed blockarguments.
  // ================================================
  // Handles Type 1 & 2 edges.
  for (auto &backward_pair : backward_value_edges) {
    BlockArgument arg = backward_pair.first;
    auto &edges = backward_pair.second;
    Block *block = arg.getOwner();
    builder.setInsertionPointToStart(block);
    neura::ReserveOp reserve_op =
        builder.create<neura::ReserveOp>(arg.getLoc(), arg.getType());
    arg_to_reserve[arg] = reserve_op.getResult();
    arg_to_phi_operands[arg].push_back(reserve_op.getResult());

    // Creates ctrl_mov operations for reserved values.
    for (ControlFlowInfo::Edge *edge : edges) {
      Value val = edge->passed_values[arg.getArgNumber()];
      builder.setInsertionPoint(edge->source->getTerminator());

      Value predicated_val = val;
      if (edge->condition) {
        Value processed_condition = getPrecessedCondition(
            edge->condition, edge->is_not_condition, condition_cache, builder);
        predicated_val = builder.create<neura::GrantPredicateOp>(
            edge->condition.getLoc(), val.getType(), predicated_val,
            processed_condition);
      }

      // Creates ctrl_mov operation.
      builder.create<neura::CtrlMovOp>(val.getLoc(), predicated_val,
                                       reserve_op);
    }
  }

  // ================================================
  // Step 4: Prepares for creating phi operations.
  // ================================================
  // Handles Type 3 & 4 edges.

  for (auto &forward_pair : forward_value_edges) {
    BlockArgument arg = forward_pair.first;
    auto &edges = forward_pair.second;

    for (ControlFlowInfo::Edge *edge : edges) {
      Value val = edge->passed_values[arg.getArgNumber()];

      Value predicated_val = val;
      if (edge->condition) {
        builder.setInsertionPoint(edge->source->getTerminator());
        Value processed_condition = getPrecessedCondition(
            edge->condition, edge->is_not_condition, condition_cache, builder);

        predicated_val = builder.create<neura::GrantPredicateOp>(
            edge->condition.getLoc(), predicated_val.getType(), predicated_val,
            processed_condition);
      }

      arg_to_phi_operands[arg].push_back(predicated_val);
    }
  }

  // ================================================
  // Step 5: Creates phi operations for each block argument.
  // ================================================
  for (auto &arg_to_phi_pair : arg_to_phi_operands) {
    BlockArgument arg = arg_to_phi_pair.first;
    auto &phi_operands = arg_to_phi_pair.second;

    if (phi_operands.size() <= 1) {
      // No need to create a phi operation if there's only one operand.

      if (phi_operands.size() == 1) {
        arg_to_phi_result[arg] = phi_operands[0];
        arg.replaceAllUsesWith(phi_operands[0]);
      }
      continue;
    }

    // Handles the blcockargument with/without reserve seperately (different
    // insertion points).
    if (arg_to_reserve.count(arg)) {
      Value reserve_value = arg_to_reserve[arg];
      builder.setInsertionPointAfter(reserve_value.getDefiningOp());

      // Creates phi operation for reserved values.
      auto phi = builder.create<neura::PhiOp>(arg.getLoc(), arg.getType(),
                                              phi_operands);
      arg_to_phi_result[arg] = phi;
    } else {
      Block *placement = arg.getParentBlock();

      builder.setInsertionPointToStart(placement);

      // Creates phi operation for block argument without reserve.
      auto phi = builder.create<neura::PhiOp>(arg.getLoc(), arg.getType(),
                                              phi_operands);
      arg.replaceAllUsesWith(phi);
      arg_to_phi_result[arg] = phi;
    }
  }
}

// Transforms control flow into data flow.
void transformControlFlowToDataFlow(Region &region,
                                    ControlFlowInfo &ctrl_info,
                                    DominanceInfo &dom_info,
                                    OpBuilder &builder) {

  // Asserts that all live-out values are dominated by block arguments.
  assertLiveOutValuesDominatedByBlockArgs(region);

  // Creates reserve and phi operations for each block argument.
  llvm::MapVector<BlockArgument, Value> arg_to_reserve;
  llvm::MapVector<BlockArgument, Value> arg_to_phi_result;
  createReserveAndPhiOps(region, ctrl_info, arg_to_reserve, arg_to_phi_result,
                         builder);

  // Replaces blockarguments with phi results
  for (auto &arg_to_phi_pair : arg_to_phi_result) {
    BlockArgument arg = arg_to_phi_pair.first;
    Value phi_result = arg_to_phi_pair.second;
    arg.replaceAllUsesWith(phi_result);
  }

  // Flattens blocks into the entry block.
  Block *entryBlock = &region.front();
  SmallVector<Block *> blocks_to_flatten;
  for (Block &block : region) {
    if (&block != entryBlock)
      blocks_to_flatten.push_back(&block);
  }

  // Erases terminators before moving ops into entry block.
  for (Block *block : blocks_to_flatten) {
    for (Operation &op : llvm::make_early_inc_range(*block)) {
      if (isa<neura::Br>(op) || isa<neura::CondBr>(op)) {
        op.erase();
      }
    }
  }

  // Moves all operations from blocks to the entry block before the
  // terminator.
  for (Block *block : blocks_to_flatten) {
    auto &ops = block->getOperations();
    while (!ops.empty()) {
      Operation &op = ops.front();
      op.moveBefore(&entryBlock->back());
    }
  }

  // Erases any remaining br/cond_br that were moved into the entry block.
  for (Operation &op : llvm::make_early_inc_range(*entryBlock)) {
    if (isa<neura::Br>(op) || isa<neura::CondBr>(op)) {
      op.erase();
    }
  }

  // Erases now-empty blocks
  for (Block *block : blocks_to_flatten) {
    block->erase();
  }
}

namespace {
struct TransformCtrlToDataFlowPass
    : public PassWrapper<TransformCtrlToDataFlowPass, OperationPass<ModuleOp>> {
  MLIR_DEFINE_EXPLICIT_INTERNAL_INLINE_TYPE_ID(TransformCtrlToDataFlowPass)

  StringRef getArgument() const override {
    return "transform-ctrl-to-data-flow";
  }
  StringRef getDescription() const override {
    return "Transforms control flow into data flow using predicated "
           "execution";
  }

  void getDependentDialects(DialectRegistry &registry) const override {
    registry.insert<mlir::neura::NeuraDialect>();
    registry.insert<mlir::LLVM::LLVMDialect>();
  }

  void runOnOperation() override {
    ModuleOp module = getOperation();
    module.walk([&](Operation *op) {
      Region *region = nullptr;
      DominanceInfo domInfo;
      OpBuilder builder(op->getContext());

      if (auto func = dyn_cast<func::FuncOp>(op)) {
        auto accel_attr = func->getAttrOfType<StringAttr>("accelerator");
        if (!accel_attr || accel_attr.getValue() != "neura") {
          return;
        }
        region = &func.getBody();
        domInfo = DominanceInfo(func);
        GrantPredicateInEntryBlock(&region->front(), builder);
        assertLiveOutValuesDominatedByBlockArgs(*region);
      } else if (auto llvmFunc = dyn_cast<LLVM::LLVMFuncOp>(op)) {
        if (llvmFunc.isDeclaration()) return;
        auto accel_attr = llvmFunc->getAttrOfType<StringAttr>("accelerator");
        if (!accel_attr || accel_attr.getValue() != "neura") {
          return;
        }
        region = &llvmFunc.getBody();
        domInfo = DominanceInfo(llvmFunc);
        GrantPredicateInEntryBlock(&region->front(), builder);
        assertLiveOutValuesDominatedByBlockArgs(*region);
        // Skips SSA live-out dominance assert.
      } else {
        return;
      }
      ControlFlowInfo ctrlInfo;
      buildControlFlowInfo(*region, ctrlInfo, domInfo);
      transformControlFlowToDataFlow(*region, ctrlInfo, domInfo, builder);
    });
  }
};
} // namespace

namespace mlir::neura {
std::unique_ptr<mlir::Pass> createTransformCtrlToDataFlowPass() {
  return std::make_unique<TransformCtrlToDataFlowPass>();
}
} // namespace mlir::neura<|MERGE_RESOLUTION|>--- conflicted
+++ resolved
@@ -307,20 +307,11 @@
   return not_condition;
 }
 
-<<<<<<< HEAD
 void createReserveAndPhiOps(Region &region, ControlFlowInfo &ctrl_info,
                             llvm::MapVector<BlockArgument, Value> &arg_to_reserve,
                             llvm::MapVector<BlockArgument, Value> &arg_to_phi_result,
                             OpBuilder &builder) {
   DominanceInfo dom_info(region.getParentOp());
-=======
-void createReserveAndPhiOps(
-    func::FuncOp &func, ControlFlowInfo &ctrl_info,
-    llvm::MapVector<BlockArgument, Value> &arg_to_reserve,
-    llvm::MapVector<BlockArgument, Value> &arg_to_phi_result,
-    OpBuilder &builder) {
-  DominanceInfo dom_info(func);
->>>>>>> a0cd1225
 
   // ================================================
   // Step 1: Categorizes edges into six types.
