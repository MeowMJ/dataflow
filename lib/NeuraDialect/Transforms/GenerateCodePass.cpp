--- conflicted
+++ resolved
@@ -161,7 +161,6 @@
     }
   }
 
-<<<<<<< HEAD
   // Set helper function to collect operation tile mappings.
   void collectOperationMappings(mlir::func::FuncOp func,
                                std::map<Operation*, std::pair<int, int>>& op_to_tile,
@@ -262,13 +261,6 @@
       inst_obj["dst_tile"] = "(" + std::to_string(x) + "," + std::to_string(y) + ")";
     }
   }
-=======
-    for (auto func : module.getOps<func::FuncOp>()) {
-      auto accel_attr = func->getAttrOfType<StringAttr>("accelerator");
-      if (!accel_attr || accel_attr.getValue() != "neura") {
-        continue;
-      }
->>>>>>> 31581477
 
   // Set helper function to process tile instruction.
   void processTileInstruction(mlir::Operation* op, mlir::DictionaryAttr loc,
@@ -1232,8 +1224,9 @@
 
     for (mlir::func::FuncOp func : module.getOps<mlir::func::FuncOp>()) {
       auto accel_attr = func->getAttrOfType<StringAttr>("accelerator");
-      if (!accel_attr || accel_attr.getValue() != "neura")
+      if (!accel_attr || accel_attr.getValue() != "neura") {
         continue;
+      }
 
       processFunction(func, functions_array);
     }
