--- conflicted
+++ resolved
@@ -51,11 +51,7 @@
     Value rhs = op.getRhs();
     Type result_type = op.getType();
 
-<<<<<<< HEAD
-
-=======
-    // Optional predicate: default to null.
->>>>>>> 59e3a3ba
+    // Optional predicate: default to null.
     rewriter.replaceOpWithNewOp<neura::AddOp>(op, result_type, lhs, rhs);
     return success();
   }
@@ -70,11 +66,7 @@
     Value rhs = op.getRhs();
     Type result_type = op.getType();
 
-<<<<<<< HEAD
-
-=======
-    // Optional predicate: default to null.
->>>>>>> 59e3a3ba
+    // Optional predicate: default to null.
     rewriter.replaceOpWithNewOp<neura::FAddOp>(op, result_type, lhs, rhs);
     return success();
   }
@@ -89,11 +81,7 @@
     Value rhs = op.getRhs();
     Type result_type = op.getType();
 
-<<<<<<< HEAD
-
-=======
-    // Optional predicate: default to null.
->>>>>>> 59e3a3ba
+    // Optional predicate: default to null.
     rewriter.replaceOpWithNewOp<neura::SubOp>(op, result_type, lhs, rhs);
     return success();
   }
@@ -123,11 +111,7 @@
     Value rhs = op.getRhs();
     Type result_type = op.getType();
 
-<<<<<<< HEAD
-
-=======
-    // Optional predicate: default to null.
->>>>>>> 59e3a3ba
+    // Optional predicate: default to null.
     rewriter.replaceOpWithNewOp<neura::MulOp>(op, result_type, lhs, rhs);
     return success();
   }
@@ -170,11 +154,7 @@
     Value rhs = op.getRhs();
     Type result_type = op.getType();
 
-<<<<<<< HEAD
-
-=======
-    // Optional predicate: default to null.
->>>>>>> 59e3a3ba
+    // Optional predicate: default to null.
     rewriter.replaceOpWithNewOp<neura::FDivOp>(op, result_type, lhs, rhs);
     return success();
   }
@@ -192,17 +172,9 @@
     // Converts arith RemSIOp to basic Neura Op.
 
     Value div =
-<<<<<<< HEAD
-        rewriter.create<neura::DivOp>(loc, result_type, lhs, rhs);
-    Value mul =
-        rewriter.create<neura::MulOp>(loc, result_type, rhs, div);
-    Value rem =
-        rewriter.create<neura::SubOp>(loc, result_type, lhs, mul);
-=======
         rewriter.create<neura::DivOp>(loc, result_type, lhs, rhs, nullptr);
     Value mul = rewriter.create<neura::MulOp>(loc, result_type, rhs, div);
     Value rem = rewriter.create<neura::SubOp>(loc, result_type, lhs, mul);
->>>>>>> 59e3a3ba
 
     rewriter.replaceOp(op, rem);
     return success();
