--- conflicted
+++ resolved
@@ -50,7 +50,6 @@
 // ===----------------------------------------------------------------------===//
 // Test 5: Predicate handling in neura.fadd
 // ===----------------------------------------------------------------------===//
-<<<<<<< HEAD
 func.func @test_fadd_embed_invalid_predicate() -> f32 {
   %a = "neura.constant"() {value = 0.0 : f32, predicate = false} : () -> f32
   %b = "neura.constant"() {value = 25.5 : f32, predicate = false} : () -> f32
@@ -58,16 +57,6 @@
   // CHECK: [neura-interpreter]  → Output: 0.000000
   return %res : f32
 }
-=======
-// func.func @test_fadd_invalid_predicate() -> f32 {
-//   %a = arith.constant 0.0 : f32
-//   %b = arith.constant 25.5 : f32
-//   %pred = arith.constant 0 : i1
-//   %pred_f32 = "neura.cast"(%pred) {cast_type = "bool2f"} : (i1) -> f32
-//   %res = "neura.fadd"(%a, %b, %pred_f32) : (f32, f32, f32) -> f32
-//   return %res : f32
-// }
->>>>>>> 59e3a3ba
 
 // ===----------------------------------------------------------------------===//
 // Test 6: Nested predicate handling in neura.fadd
@@ -79,9 +68,6 @@
 //   %pred_f32 = "neura.cast"(%pred) {cast_type = "bool2f"} : (i1) -> f32
 //   %tmp = "neura.fadd"(%a, %b, %pred_f32) : (f32, f32, f32) -> f32
 //   %res = "neura.fadd"(%tmp, %b, %pred_f32) : (f32, f32, f32) -> f32
-<<<<<<< HEAD
 //   // CHECK: [neura-interpreter]  → Output: 0.000000
-=======
->>>>>>> 59e3a3ba
 //   return %res : f32
 // }